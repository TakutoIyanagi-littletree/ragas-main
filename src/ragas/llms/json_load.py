from __future__ import annotations

import asyncio
import json
import logging
import typing as t
from dataclasses import dataclass
from functools import partial

from ragas.run_config import RunConfig, add_async_retry, add_retry

logger = logging.getLogger(__name__)

if t.TYPE_CHECKING:
    from langchain_core.callbacks import Callbacks

    from ragas.llms.base import BaseRagasLLM


def load_as_json(text) -> t.Dict:
    """
    validate and return given text as json
    """

    try:
        return json.loads(text)
    except ValueError as e:
        logger.warn(f"Invalid json: {e}")
        return {}


# not migrating to Prompt format to avoid circular imports
JSON_PROMPT = """\
Rewrite the input into valid json

Input:
{{
    "name": "John Doe",
    "age": 30,
    "isStudent": false
    "address": {{
        "street": "123 Main St",
        "city": "Anytown",
        "state": "CA",
    }}
    "hobbies": ["reading", "swimming", "cycling"]
}}
Output:
{{
    "name": "John Doe",
    "age": 30,
    "isStudent": false,
    "address": {{
        "street": "123 Main St",
        "city": "Anytown",
        "state": "CA"
    }},
    "hobbies": ["reading", "swimming", "cycling"]
}}


Input:
{{
    "statement": "The Earth is also known as "Terra" "
}}
Output:
{{
    "statement": "The Earth is also known as 'Terra'"
}}

Input:
{input}

Output:
"""


@dataclass
class JsonLoader:
    max_retries: int = 2

    def sync_safe_load(self, text: str, llm: BaseRagasLLM, callbacks: Callbacks = None):
        retry = 0
        while retry <= self.max_retries:
            try:
                start, end = self._find_outermost_json(text)
                return json.loads(text[start:end])
            except ValueError:
                from ragas.llms.prompt import PromptValue

                results = llm.generate_text(
                    PromptValue(prompt_str=JSON_PROMPT.format(input=text)),
                    n=1,
                    callbacks=callbacks,
                )
                text = results.generations[0][0].text
            retry += 1

        return {}

    async def _asafe_load(
        self, text: str, llm: BaseRagasLLM, callbacks: Callbacks = None
    ):
        retry = 0
        while retry <= self.max_retries:
            try:
                start, end = self._find_outermost_json(text)
                return json.loads(text[start:end])
            except ValueError:
                from ragas.llms.prompt import PromptValue

                results = await llm.agenerate_text(
                    PromptValue(prompt_str=JSON_PROMPT.format(input=text)),
                    n=1,
                    callbacks=callbacks,
                )
                text = results.generations[0][0].text
            retry += 1

        return {}

    async def safe_load(
        self,
        text: str,
        llm: BaseRagasLLM,
        callbacks: Callbacks = None,
        is_async: bool = True,
        run_config: RunConfig = RunConfig(),
    ):
        if is_async:
            _asafe_load_with_retry = add_async_retry(self._asafe_load, run_config)
            return await _asafe_load_with_retry(text=text, llm=llm, callbacks=callbacks)
        else:
            _safe_load_with_retry = add_retry(self._safe_load, run_config)
            loop = asyncio.get_event_loop()
            safe_load = partial(
<<<<<<< HEAD
                self.sync_safe_load, text=text, llm=llm, callbacks=callbacks
=======
                _safe_load_with_retry, text=text, llm=llm, callbacks=callbacks
>>>>>>> 1fad4a1a
            )
            return await loop.run_in_executor(
                None,
                safe_load,
            )

    def _find_outermost_json(self, text):
        stack = []
        start_index = -1

        for i, char in enumerate(text):
            if char in "{[":
                if len(stack) == 0:
                    start_index = i
                stack.append(char)

            elif char in "}]":
                if len(stack) > 0:
                    last = stack.pop()
                    if (char == "}" and last != "{") or (char == "]" and last != "["):
                        # Mismatched closing brace/bracket, invalid JSON
                        break

                if len(stack) == 0 and start_index != -1:
                    # Found a valid outermost JSON
                    return (
                        start_index,
                        i + 1,
                    )  # Add 1 to include the closing brace/bracket in the range

        return -1, -1  # No valid JSON found


json_loader = JsonLoader()<|MERGE_RESOLUTION|>--- conflicted
+++ resolved
@@ -131,14 +131,10 @@
             _asafe_load_with_retry = add_async_retry(self._asafe_load, run_config)
             return await _asafe_load_with_retry(text=text, llm=llm, callbacks=callbacks)
         else:
-            _safe_load_with_retry = add_retry(self._safe_load, run_config)
+            _safe_load_with_retry = add_retry(self.sync_safe_load, run_config)
             loop = asyncio.get_event_loop()
             safe_load = partial(
-<<<<<<< HEAD
-                self.sync_safe_load, text=text, llm=llm, callbacks=callbacks
-=======
                 _safe_load_with_retry, text=text, llm=llm, callbacks=callbacks
->>>>>>> 1fad4a1a
             )
             return await loop.run_in_executor(
                 None,
