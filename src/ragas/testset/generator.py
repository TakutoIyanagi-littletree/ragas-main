from __future__ import annotations

import logging
import typing as t
from dataclasses import dataclass
from random import choices

import pandas as pd
from datasets import Dataset
from langchain_openai.chat_models import ChatOpenAI
from langchain_openai.embeddings import OpenAIEmbeddings

from ragas._analytics import TestsetGenerationEvent, track
from ragas.embeddings.base import BaseRagasEmbeddings, LangchainEmbeddingsWrapper
from ragas.exceptions import ExceptionInRunner
from ragas.executor import Executor
from ragas.llms import BaseRagasLLM, LangchainLLMWrapper
from ragas.run_config import RunConfig
from ragas.testset.docstore import Document, DocumentStore, InMemoryDocumentStore
from ragas.testset.evolutions import (
    ComplexEvolution,
    CurrentNodes,
    DataRow,
    Evolution,
    multi_context,
    reasoning,
    simple,
)
from ragas.testset.extractor import KeyphraseExtractor
from ragas.testset.filters import EvolutionFilter, NodeFilter, QuestionFilter
from ragas.utils import check_if_sum_is_close, get_feature_language, is_nan

if t.TYPE_CHECKING:
    from langchain_core.documents import Document as LCDocument
    from llama_index.core.schema import Document as LlamaindexDocument

logger = logging.getLogger(__name__)

Distributions = t.Dict[t.Any, float]
DEFAULT_DISTRIBUTION = {simple: 0.5, reasoning: 0.25, multi_context: 0.25}


@dataclass
class TestDataset:
    """
    TestDataset class
    """

    test_data: t.List[DataRow]

    def _to_records(self) -> t.List[t.Dict]:
        data_samples = []
        for data in self.test_data:
            data_dict = dict(data)
            data_dict["episode_done"] = True
            data_samples.append(data_dict)
        return data_samples

    def to_pandas(self) -> pd.DataFrame:
        return pd.DataFrame.from_records(self._to_records())

    def to_dataset(self) -> Dataset:
        return Dataset.from_list(self._to_records())


@dataclass
class TestsetGenerator:
    generator_llm: BaseRagasLLM
    critic_llm: BaseRagasLLM
    embeddings: BaseRagasEmbeddings
    docstore: DocumentStore

    @classmethod
    def with_openai(
        cls,
        generator_llm: str = "gpt-3.5-turbo-16k",
        critic_llm: str = "gpt-4",
        embeddings: str = "text-embedding-ada-002",
        docstore: t.Optional[DocumentStore] = None,
<<<<<<< HEAD
        chunk_size: int = 512,
        run_config: t.Optional[RunConfig] = None,
=======
        chunk_size: int = 1024,
>>>>>>> 48838fb7
    ) -> "TestsetGenerator":
        generator_llm_model = LangchainLLMWrapper(ChatOpenAI(model=generator_llm))
        critic_llm_model = LangchainLLMWrapper(ChatOpenAI(model=critic_llm))
        embeddings_model = LangchainEmbeddingsWrapper(
            OpenAIEmbeddings(model=embeddings)
        )
        keyphrase_extractor = KeyphraseExtractor(llm=generator_llm_model)
        if docstore is None:
            from langchain.text_splitter import TokenTextSplitter

            splitter = TokenTextSplitter(chunk_size=chunk_size, chunk_overlap=0)
            docstore = InMemoryDocumentStore(
                splitter=splitter,
                embeddings=embeddings_model,
                extractor=keyphrase_extractor,
                run_config=run_config,
            )
            return cls(
                generator_llm=generator_llm_model,
                critic_llm=critic_llm_model,
                embeddings=embeddings_model,
                docstore=docstore,
            )
        else:
            return cls(
                generator_llm=generator_llm_model,
                critic_llm=critic_llm_model,
                embeddings=embeddings_model,
                docstore=docstore,
            )

    # if you add any arguments to this function, make sure to add them to
    # generate_with_langchain_docs as well
    def generate_with_llamaindex_docs(
        self,
        documents: t.Sequence[LlamaindexDocument],
        test_size: int,
        distributions: Distributions = {},
        with_debugging_logs=False,
        is_async: bool = True,
        raise_exceptions: bool = True,
        run_config: t.Optional[RunConfig] = None
    ):
        # chunk documents and add to docstore
        self.docstore.add_documents(
            [Document.from_llamaindex_document(doc) for doc in documents]
        )

        return self.generate(
            test_size=test_size,
            distributions=distributions,
            with_debugging_logs=with_debugging_logs,
            is_async=is_async,
            run_config=run_config,
            raise_exceptions=raise_exceptions,
        )

    # if you add any arguments to this function, make sure to add them to
    # generate_with_langchain_docs as well
    def generate_with_langchain_docs(
        self,
        documents: t.Sequence[LCDocument],
        test_size: int,
        distributions: Distributions = {},
        with_debugging_logs=False,
        is_async: bool = True,
        raise_exceptions: bool = True,
        run_config: t.Optional[RunConfig] = None
    ):
        # chunk documents and add to docstore
        self.docstore.add_documents(
            [Document.from_langchain_document(doc) for doc in documents]
        )

        return self.generate(
            test_size=test_size,
            distributions=distributions,
            with_debugging_logs=with_debugging_logs,
            is_async=is_async,
            raise_exceptions=raise_exceptions,
            run_config=run_config,
        )

    def init_evolution(self, evolution: Evolution) -> None:
        if evolution.generator_llm is None:
            evolution.generator_llm = self.generator_llm
            if evolution.docstore is None:
                evolution.docstore = self.docstore

            if evolution.question_filter is None:
                evolution.question_filter = QuestionFilter(llm=self.critic_llm)
            if evolution.node_filter is None:
                evolution.node_filter = NodeFilter(llm=self.critic_llm)

            if isinstance(evolution, ComplexEvolution):
                if evolution.evolution_filter is None:
                    evolution.evolution_filter = EvolutionFilter(llm=self.critic_llm)

    def generate(
        self,
        test_size: int,
        distributions: Distributions = DEFAULT_DISTRIBUTION,
        with_debugging_logs=False,
        is_async: bool = True,
        raise_exceptions: bool = True,
        run_config: t.Optional[RunConfig] = None
    ):
        # validate distributions
        if not check_if_sum_is_close(list(distributions.values()), 1.0, 3):
            raise ValueError(
                f"distributions passed do not sum to 1.0 [got {sum(list(distributions.values()))}]. Please check the distributions."
            )

        # configure run_config for docstore
        if run_config is None:
            run_config = RunConfig(max_retries=15, max_wait=90)
        self.docstore.set_run_config(run_config)

        # init filters and evolutions
        for evolution in distributions:
            self.init_evolution(evolution)
            evolution.init(is_async=is_async, run_config=run_config)

        if with_debugging_logs:
            from ragas.utils import patch_logger

            patch_logger("ragas.testset.evolutions", logging.DEBUG)
            patch_logger("ragas.testset.extractor", logging.DEBUG)
            patch_logger("ragas.testset.filters", logging.DEBUG)
            patch_logger("ragas.testset.docstore", logging.DEBUG)
            patch_logger("ragas.llms.prompt", logging.DEBUG)

        exec = Executor(
            desc="Generating",
            keep_progress_bar=True,
            raise_exceptions=raise_exceptions,
            run_config=run_config,
        )

        current_nodes = [
            CurrentNodes(root_node=n, nodes=[n])
            for n in self.docstore.get_random_nodes(k=test_size)
        ]
        total_evolutions = 0
        for evolution, probability in distributions.items():
            for i in range(round(probability * test_size)):
                exec.submit(
                    evolution.evolve,
                    current_nodes[i],
                    name=f"{evolution.__class__.__name__}-{i}",
                )
                total_evolutions += 1
        if total_evolutions <= test_size:
            filler_evolutions = choices(
                list(distributions), k=test_size - total_evolutions
            )
            for evolution in filler_evolutions:
                exec.submit(
                    evolution.evolve,
                    current_nodes[total_evolutions],
                    name=f"{evolution.__class__.__name__}-{total_evolutions}",
                )
                total_evolutions += 1

        try:
            test_data_rows = exec.results()
            if test_data_rows == []:
                raise ExceptionInRunner()

        except ValueError as e:
            raise e
        # make sure to ignore any NaNs that might have been returned
        # due to failed evolutions. MaxRetriesExceeded is a common reason
        test_data_rows = [r for r in test_data_rows if not is_nan(r)]
        test_dataset = TestDataset(test_data=test_data_rows)
        evol_lang = [get_feature_language(e) for e in distributions]
        evol_lang = [e for e in evol_lang if e is not None]
        track(
            TestsetGenerationEvent(
                event_type="testset_generation",
                evolution_names=[e.__class__.__name__.lower() for e in distributions],
                evolution_percentages=[distributions[e] for e in distributions],
                num_rows=len(test_dataset.test_data),
                language=evol_lang[0] if len(evol_lang) > 0 else "",
            )
        )

        return test_dataset

    def adapt(
        self,
        language: str,
        evolutions: t.List[Evolution],
        cache_dir: t.Optional[str] = None,
    ) -> None:
        assert isinstance(
            self.docstore, InMemoryDocumentStore
        ), "Must be an instance of in-memory docstore"
        assert self.docstore.extractor is not None, "Extractor is not set"

        self.docstore.extractor.adapt(language, cache_dir=cache_dir)
        for evolution in evolutions:
            self.init_evolution(evolution)
            evolution.init()
            evolution.adapt(language, cache_dir=cache_dir)

    def save(
        self, evolutions: t.List[Evolution], cache_dir: t.Optional[str] = None
    ) -> None:
        """
        Save the docstore prompts to a path.
        """
        assert isinstance(
            self.docstore, InMemoryDocumentStore
        ), "Must be an instance of in-memory docstore"
        assert self.docstore.extractor is not None, "Extractor is not set"

        self.docstore.extractor.save(cache_dir)
        for evolution in evolutions:
            assert evolution.node_filter is not None, "NodeFilter is not set"
            assert evolution.question_filter is not None, "QuestionFilter is not set"
            if isinstance(evolution, ComplexEvolution):
                assert (
                    evolution.evolution_filter is not None
                ), "EvolutionFilter is not set"
            evolution.save(cache_dir=cache_dir)<|MERGE_RESOLUTION|>--- conflicted
+++ resolved
@@ -77,12 +77,8 @@
         critic_llm: str = "gpt-4",
         embeddings: str = "text-embedding-ada-002",
         docstore: t.Optional[DocumentStore] = None,
-<<<<<<< HEAD
-        chunk_size: int = 512,
         run_config: t.Optional[RunConfig] = None,
-=======
         chunk_size: int = 1024,
->>>>>>> 48838fb7
     ) -> "TestsetGenerator":
         generator_llm_model = LangchainLLMWrapper(ChatOpenAI(model=generator_llm))
         critic_llm_model = LangchainLLMWrapper(ChatOpenAI(model=critic_llm))
