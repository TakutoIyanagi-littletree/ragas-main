from __future__ import annotations

import typing as t
import warnings
from collections import defaultdict, namedtuple
from dataclasses import dataclass

try:
    from llama_index.indices.query.embedding_utils import get_top_k_embeddings
    from llama_index.node_parser import SimpleNodeParser
    from llama_index.readers.schema import Document as LlamaindexDocument
    from llama_index.schema import BaseNode
except ImportError:
    raise ImportError(
        "llama_index must be installed to use this function. "
        "Please, install it with `pip install llama_index`."
    )

import numpy as np
import numpy.testing as npt
import pandas as pd
from langchain.embeddings import OpenAIEmbeddings
from langchain.embeddings.base import Embeddings
from langchain.prompts import ChatPromptTemplate
from langchain.schema.document import Document as LangchainDocument
from numpy.random import default_rng
from tqdm import tqdm

from ragas.llms import llm_factory
from ragas.testset.prompts import (
    ANSWER_FORMULATE,
    COMPRESS_QUESTION,
    CONDITIONAL_QUESTION,
    CONTEXT_FORMULATE,
    CONVERSATION_QUESTION,
    EVOLUTION_ELIMINATION,
    FILTER_QUESTION,
    INFORMAL_QUESTION,
    MULTICONTEXT_QUESTION,
    REASONING_QUESTION,
    REWRITE_QUESTION,
    SCORE_CONTEXT,
    SEED_QUESTION,
    TABLE_QA,
)
<<<<<<< HEAD
from ragas.testset.utils import load_as_score
from ragas.utils import load_as_json

if t.TYPE_CHECKING:
    from ragas.llms.base import RagasLLM

=======
from ragas.testset.utils import load_as_json
>>>>>>> e3604c7d

DEFAULT_TEST_DISTRIBUTION = {
    "simple": 0.4,
    "reasoning": 0.3,
    "multi_context": 0.0,
    "conditional": 0.3,
}

question_deep_map = {
    "reasoning": "_reasoning_question",
    "conditional": "_condition_question",
}

DataRow = namedtuple(
<<<<<<< HEAD
    "DataRow",
    [
        "question",
        "ground_truth_context",
        "ground_truth",
        "question_type",
        "episode_done",
    ],
=======
    "DataRow", ["seed_question", "question", "context", "answer", "question_type", "evolution_elimination"]
>>>>>>> e3604c7d
)


@dataclass
class TestDataset:
    """
    TestDataset class
    """

    test_data: t.List[DataRow]

    def to_pandas(self) -> pd.DataFrame:
        data_samples = []
        for data in self.test_data:
<<<<<<< HEAD
            data = {
                "question": data.question,
                "ground_truth_context": data.ground_truth_context,
                "ground_truth": data.ground_truth,
                "question_type": data.question_type,
                "episode_done": data.episode_done,
            }
            data_samples.append(data)
=======
            is_conv = len(data.context) > 1
            question_type = data.question_type
            data = [
                {
                    "seed_question": seed,
                    "question": qstn,
                    "context": ctx,
                    "answer": ans,
                    "question_type": question_type,
                    "episode_done": True,
                    "evolution_elimination": data.evolution_elimination,
                }
                for seed, qstn, ctx, ans in zip(
                    data.seed_question, data.question, data.context, data.answer
                )
            ]
            if is_conv:
                data[0].update({"episode_done": False})
            data_samples.extend(data)
>>>>>>> e3604c7d

        return pd.DataFrame.from_records(data_samples)


class TestsetGenerator:

    """
    Ragas Test Set Generator

    Attributes
    ----------
    generator_llm: LangchainLLM
        LLM used for all the generator operations in the TestGeneration paradigm.
    critique_llm: LangchainLLM
        LLM used for all the filtering and scoring operations in TestGeneration
        paradigm.
    embeddings_model: Embeddings
        Embeddings used for vectorizing nodes when required.
    chat_qa: float
        Determines the fraction of conversational questions the resulting test set.
    chunk_size: int
        The chunk size of nodes created from data.
    test_distribution : dict
        Distribution of different types of questions to be generated from given
        set of documents. Defaults to {"easy":0.1, "reasoning":0.4, "conversation":0.5}
    """

    def __init__(
        self,
        generator_llm: RagasLLM,
        critic_llm: RagasLLM,
        embeddings_model: Embeddings,
        testset_distribution: t.Optional[t.Dict[str, float]] = None,
        chat_qa: float = 0.0,
        chunk_size: int = 356,
        seed: int = 42,
    ) -> None:
        self.generator_llm = generator_llm
        self.critic_llm = critic_llm
        self.embedding_model = embeddings_model
        testset_distribution = testset_distribution or DEFAULT_TEST_DISTRIBUTION
        npt.assert_almost_equal(
            1,
            sum(testset_distribution.values()),
            err_msg="Sum of distribution should be 1",
        )

        probs = np.cumsum(list(testset_distribution.values()))
        types = testset_distribution.keys()
        self.testset_distribution = dict(zip(types, probs))

        self.chat_qa = chat_qa
        self.chunk_size = chunk_size
        self.threshold = 7.5
        self.max_fixes = 2
        self.rng = default_rng(seed)

    @classmethod
    def from_default(
        cls,
        openai_generator_llm: str = "gpt-3.5-turbo",
        openai_filter_llm: str = "gpt-4",
        chat_qa: float = 0.3,
        chunk_size: int = 512,
        testset_distribution: dict = DEFAULT_TEST_DISTRIBUTION,
    ):
        generator_llm = llm_factory(openai_generator_llm)
        critic_llm = llm_factory(openai_filter_llm)
        embeddings_model = OpenAIEmbeddings()  # type: ignore
        return cls(
            generator_llm=generator_llm,
            critic_llm=critic_llm,
            embeddings_model=embeddings_model,
            chat_qa=chat_qa,
            chunk_size=chunk_size,
            testset_distribution=testset_distribution,
        )

    def _get_evolve_type(self) -> str:
        """
        Decides question evolution type based on probability
        """
        prob = self.rng.uniform(0, 1)
        return next(
            (
                key
                for key in self.testset_distribution.keys()
                if prob <= self.testset_distribution[key]
            ),
            "simple",
        )

    def _filter_context(self, context: str) -> t.Dict:
        """
        context: str
            The input context

        Checks if the context is has information worthy of framing a question
        """
        human_prompt = SCORE_CONTEXT.format(context=context)
        prompt = ChatPromptTemplate.from_messages([human_prompt])
        results = self.critic_llm.generate(prompts=[prompt])
        output = results.generations[0][0].text.strip()
        output = load_as_json(output)
        output.update({"score": output.get("score", 0) >= self.threshold})
        return output

    def _seed_question(self, context: str, is_table_present: bool) -> t.List[str]:
        if is_table_present:
            human_prompt = TABLE_QA.format(context=context)
        else:
            from ragas.testset.prompts import demonstrations
            sample = self.rng.choice(demonstrations, 1)[0]
            questions = self.rng.choice(sample['questions'],2,replace=False)
            questions = "{"+str({k:v for dic in questions.tolist() for k,v in dic.items()}).replace("'",'"')+"}"
            demo = f'Context:{sample["context"]}\nQuestions:{questions}'
            human_prompt = SEED_QUESTION.format(demonstration=demo, context=context)

        prompt = ChatPromptTemplate.from_messages([human_prompt])
        results = self.generator_llm.generate(prompts=[prompt])
        results = results.generations[0][0].text
        if is_table_present:
            return [results]
        else:
            results = load_as_json(results)
            return [v for v in results.values()]
            
    def _filter_question(self, question: str) -> bool:
        human_prompt = FILTER_QUESTION.format(question=question)
        prompt = ChatPromptTemplate.from_messages([human_prompt])

        results = self.critic_llm.generate(prompts=[prompt])
        results = results.generations[0][0].text.strip()
        json_results = load_as_json(results)
        print(json_results)
        return json_results.get("verdict") != "No"
    
    def _rewrite_question(self, question: str, context: str) -> str:
        
        human_prompt = REWRITE_QUESTION.format(question=question, context=context)
        prompt = ChatPromptTemplate.from_messages([human_prompt])

        results = self.generator_llm.generate(prompts=[prompt])
        results = results.generations[0][0].text.strip()
        return results
        
    
    def _evolution_elimination(self, question1: str, question2: str) -> bool:
        
        human_prompt = EVOLUTION_ELIMINATION.format(question1=question1, question2=question2)
        prompt = ChatPromptTemplate.from_messages([human_prompt])

        results = self.critic_llm.generate(prompts=[prompt])
        results = results.generations[0][0].text.strip()
        json_results = load_as_json(results)
        return json_results.get("verdict") != "Not Equal"

    def _reasoning_question(self, question: str, context: str) -> str:
        return self._qc_template(REASONING_QUESTION, question, context)

    def _condition_question(self, question: str, context: str) -> str:
        return self._qc_template(CONDITIONAL_QUESTION, question, context)

    def _multicontext_question(
        self, question: str, context1: str, context2: str
    ) -> str:
        human_prompt = MULTICONTEXT_QUESTION.format(
            question=question, context1=context1, context2=context2
        )
        prompt = ChatPromptTemplate.from_messages([human_prompt])
        results = self.generator_llm.generate(prompts=[prompt])
        return results.generations[0][0].text.strip()

    def _compress_question(self, question: str) -> str:
        return self._question_transformation(COMPRESS_QUESTION, question=question)

    def _conversational_question(self, question: str) -> str:
        return self._question_transformation(CONVERSATION_QUESTION, question=question)

    def _question_transformation(self, prompt, question: str) -> str:
        human_prompt = prompt.format(question=question)
        prompt = ChatPromptTemplate.from_messages([human_prompt])
        results = self.generator_llm.generate(prompts=[prompt])
        return results.generations[0][0].text.strip()

    def _qc_template(self, prompt, question, context) -> str:
        human_prompt = prompt.format(question=question, context=context)
        prompt = ChatPromptTemplate.from_messages([human_prompt])
        results = self.generator_llm.generate(prompts=[prompt])
        return results.generations[0][0].text.strip()

    def _generate_answer(self, question: str, context: t.List[str]) -> t.List[str]:
        return [
            self._qc_template(ANSWER_FORMULATE, qstn, context[i])
            for i, qstn in enumerate(question.split("\n"))
        ]

    def _generate_context(self, question: str, text_chunk: str) -> t.List[str]:
        return [
            self._qc_template(CONTEXT_FORMULATE, qstn, text_chunk)
            for qstn in question.split("\n")
        ]
        
    def _question_transform(self, question:str) -> str:
        
        output = []
        for qstn in question.split('\n'):
            human_prompt = INFORMAL_QUESTION.format(question=qstn)
            prompt = ChatPromptTemplate.from_messages([human_prompt])
            results = self.generator_llm.generate(prompts=[prompt])
            output.append(results.generations[0][0].text.strip())
        
        return '\n'.join(output)
        

    def _remove_nodes(
        self, available_indices: t.List[BaseNode], node_idx: t.List
    ) -> t.List[BaseNode]:
        for idx in node_idx:
            if idx in available_indices:
                available_indices.remove(idx)
        return available_indices

    def _generate_doc_nodes_map(
        self, document_nodes: t.List[BaseNode]
    ) -> t.Dict[str, t.List[BaseNode]]:
<<<<<<< HEAD
        doc_nodes_map: t.Dict[str, t.List[BaseNode]] = defaultdict(list)
        for node in document_nodes:
            if node.ref_doc_id:
                doc_nodes_map[node.ref_doc_id].append(node)
=======
        doc_nodes_map: t.Dict[str, t.List[BaseNode]] = defaultdict(list[BaseNode])
        for node in document_nodes:
            file_name = node.metadata.get('file_name')
            if file_name:
                doc_nodes_map[file_name].append(node)
>>>>>>> e3604c7d

        return doc_nodes_map  # type: ignore

    def _get_neighbour_node(
<<<<<<< HEAD
        self, node: BaseNode, related_nodes: t.List[BaseNode]
=======
        self, node: BaseNode, related_nodes: list[BaseNode], max_tokens=1000, after: bool=True,
>>>>>>> e3604c7d
    ) -> t.List[BaseNode]:
        if len(related_nodes) < 2:
            warnings.warn("No neighbors exists")
            return [node]
        idx = related_nodes.index(node) if node in related_nodes else []
        if idx:
            tokens = 0
            nodes = []
            inc = 1 if after else -1
            while tokens < max_tokens and idx>=0 and idx<len(related_nodes):
                nodes.append(related_nodes[idx])
                idx += inc
                #TODO: replace split with tikitoken
                tokens += len(related_nodes[idx].get_content().split())
                    
            return nodes if after else nodes[::-1]
        return [node]

    def _embed_nodes(self, nodes: t.List[BaseNode]) -> t.Dict[str, t.List[float]]:
        embeddings = {}
        for node in nodes:
            embeddings[node.id_] = list(
                self.embedding_model.embed_query(node.get_content())
            )

        return embeddings

    def generate(
        self,
        documents: t.List[LlamaindexDocument] | t.List[LangchainDocument],
        test_size: int,
    ) -> TestDataset:
        if not isinstance(documents[0], (LlamaindexDocument, LangchainDocument)):
            raise ValueError(
                "Testset Generatation only supports LlamaindexDocuments or LangchainDocuments"  # noqa
            )

        if isinstance(documents[0], LangchainDocument):
            # cast to LangchainDocument since its the only case here
            documents = t.cast(t.List[LangchainDocument], documents)
            documents = [
                LlamaindexDocument.from_langchain_format(doc) for doc in documents
            ]
        # Convert documents into nodes
        # TODO: modify this to 
        # each node should contain docs of preffered chunk size
        # append document to provide enough context 
        # Use metadata for this.
        node_parser = SimpleNodeParser.from_defaults(
            chunk_size=self.chunk_size, chunk_overlap=0, include_metadata=True
        )
        documents = t.cast(t.List[LlamaindexDocument], documents)
        document_nodes: t.List[BaseNode] = node_parser.get_nodes_from_documents(
            documents=documents
        )
        # maximum 1 seed question per node
        if test_size > len(document_nodes):
            raise ValueError(
                """Maximum possible number of samples exceeded, 
                             reduce test_size or add more documents"""
            )

        available_nodes = document_nodes
        doc_nodes_map = self._generate_doc_nodes_map(document_nodes)
        count = 0
        samples = []

        pbar = tqdm(total=test_size)
        while count < test_size and available_nodes != []:
            evolve_type = self._get_evolve_type()
            curr_node = self.rng.choice(np.array(available_nodes), size=1)[0]
            available_nodes = self._remove_nodes(available_nodes, [curr_node])

            neighbor_nodes = doc_nodes_map[curr_node.metadata['file_name']]

            # Append multiple nodes randomly to remove chunking bias
            if len(curr_node.get_content().split()) < self.chunk_size:
                size = self.chunk_size - len(curr_node.get_content().split())
                nodes = self._get_neighbour_node(curr_node, neighbor_nodes, max_tokens=size, after=False)
            else:
                nodes = [curr_node]
                
            text_chunk = "\n".join([node.get_content() for node in nodes])
            print("Len of text chunks", len(nodes), len(text_chunk.split()))
            context_filter = self._filter_context(text_chunk)
            if not context_filter.get("score"):
                continue
          
            # is_table_qa = context_filter.get("is_table_present", False)
            is_table_qa = False
            seed_questions = self._seed_question(text_chunk, is_table_qa)
            evolve_type = (
                "simple"
                if ((evolve_type == "multi_context") and (is_table_qa))
                else evolve_type
            )
            print("seed question", seed_questions)
            for seed_question in seed_questions:
                is_valid_question = self._filter_question(seed_question)
                tries = 1
                
                while tries < self.max_fixes and not is_valid_question:
                    nodes = self._get_neighbour_node(nodes[0], neighbor_nodes, max_tokens=500, after=False)
                    text_chunk = "\n".join([node.get_content() for node in nodes])
                    seed_question = self._rewrite_question(question=seed_question, context=text_chunk)
                    print("rewritten question", seed_question)
                    is_valid_question = self._filter_question(seed_question)
                    tries += 1

                if not is_valid_question:
                    continue
                
                if evolve_type == "multi_context":
                    # Find most similar chunk in same document
                    #TODO: handle cases where neighbour nodes is null, ie multi context across documents
                    # First preference - nodes from same document, second preference - other docs
                    node_embedding = self._embed_nodes([nodes[-1]])
                    neighbor_nodes = self._remove_nodes(neighbor_nodes, nodes)
                    neighbor_emb = self._embed_nodes(neighbor_nodes)

                    _, indices = get_top_k_embeddings(
                        list(node_embedding.values())[0],
                        list(neighbor_emb.values()),
                        similarity_cutoff=self.threshold / 10,
                    )
                    if indices:
                        # type cast indices from list[Any] to list[int]
                        indices = t.cast(t.List[int], indices)
                        best_neighbor = neighbor_nodes[indices[0]]
                        question = self._multicontext_question(
                            question=seed_question,
                            context1=text_chunk,
                            context2=best_neighbor.get_content(),
                        )
                        text_chunk = "\n".join([text_chunk, best_neighbor.get_content()])
                    else:
                        continue

                # for reasoning and conditional modes, evolve question with the
                # functions from question_deep_map
                else:
                    evolve_fun = question_deep_map.get(evolve_type)
                    question = (
                        getattr(self, evolve_fun)(seed_question, text_chunk)
                        if evolve_fun
                        else seed_question
                    )

                # compress question or convert into conversational questions
                if evolve_type != "simple":
                    prob = self.rng.uniform(0, 1)
                    if self.chat_qa and prob <= self.chat_qa:
                        question = self._conversational_question(question=question)
                    else:
                        question = self._compress_question(question=question)

                is_valid_question = self._filter_question(question) if evolve_type!="simple" else True
                if evolve_type != "simple":
                    evolution_elimination = self._evolution_elimination(question1=seed_question,
                                                                    question2=question)
                else:
<<<<<<< HEAD
                    question = self._compress_question(question=question)

            is_valid_question = self._filter_question(question)
            if is_valid_question:
                context = self._generate_context(question, text_chunk)
                is_conv = len(context) > 1
                answer = self._generate_answer(question, context)
                for i, (qstn, ctx, ans) in enumerate(
                    zip(question.split("\n"), context, answer)
                ):
                    episode_done = False if is_conv and i == 0 else True
                    samples.append(
                        DataRow(qstn, [ctx], [ans], evolve_type, episode_done)
                    )
                count += 1
                pbar.update(count)
=======
                    evolution_elimination = None
                    
                if is_valid_question:
                    # question = self._question_transform(question)
                    context = self._generate_context(question, text_chunk)
                    answer = self._generate_answer(question, context)
                    samples.append(
                        DataRow(
                            [seed_question],
                            question.split("\n"),
                            context,
                            answer,
                            evolve_type,
                            evolution_elimination,
                        )
                    )
                    count += 1
                    pbar.update(count)

        return TestDataset(test_data=samples)


if __name__ == "__main__":
    from llama_index import SimpleDirectoryReader
>>>>>>> e3604c7d

    reader = SimpleDirectoryReader("/Users/shahules/belar/experimental/arxiv-papers/", num_files_limit=10)
    documents = reader.load_data()
    testsetgenerator = TestsetGenerator.from_default(chunk_size=312)
    test_size = 10
    testset = testsetgenerator.generate(documents, test_size=test_size)<|MERGE_RESOLUTION|>--- conflicted
+++ resolved
@@ -43,16 +43,12 @@
     SEED_QUESTION,
     TABLE_QA,
 )
-<<<<<<< HEAD
 from ragas.testset.utils import load_as_score
 from ragas.utils import load_as_json
 
 if t.TYPE_CHECKING:
     from ragas.llms.base import RagasLLM
 
-=======
-from ragas.testset.utils import load_as_json
->>>>>>> e3604c7d
 
 DEFAULT_TEST_DISTRIBUTION = {
     "simple": 0.4,
@@ -67,18 +63,7 @@
 }
 
 DataRow = namedtuple(
-<<<<<<< HEAD
-    "DataRow",
-    [
-        "question",
-        "ground_truth_context",
-        "ground_truth",
-        "question_type",
-        "episode_done",
-    ],
-=======
     "DataRow", ["seed_question", "question", "context", "answer", "question_type", "evolution_elimination"]
->>>>>>> e3604c7d
 )
 
 
@@ -93,16 +78,6 @@
     def to_pandas(self) -> pd.DataFrame:
         data_samples = []
         for data in self.test_data:
-<<<<<<< HEAD
-            data = {
-                "question": data.question,
-                "ground_truth_context": data.ground_truth_context,
-                "ground_truth": data.ground_truth,
-                "question_type": data.question_type,
-                "episode_done": data.episode_done,
-            }
-            data_samples.append(data)
-=======
             is_conv = len(data.context) > 1
             question_type = data.question_type
             data = [
@@ -122,7 +97,6 @@
             if is_conv:
                 data[0].update({"episode_done": False})
             data_samples.extend(data)
->>>>>>> e3604c7d
 
         return pd.DataFrame.from_records(data_samples)
 
@@ -349,27 +323,16 @@
     def _generate_doc_nodes_map(
         self, document_nodes: t.List[BaseNode]
     ) -> t.Dict[str, t.List[BaseNode]]:
-<<<<<<< HEAD
-        doc_nodes_map: t.Dict[str, t.List[BaseNode]] = defaultdict(list)
-        for node in document_nodes:
-            if node.ref_doc_id:
-                doc_nodes_map[node.ref_doc_id].append(node)
-=======
         doc_nodes_map: t.Dict[str, t.List[BaseNode]] = defaultdict(list[BaseNode])
         for node in document_nodes:
             file_name = node.metadata.get('file_name')
             if file_name:
                 doc_nodes_map[file_name].append(node)
->>>>>>> e3604c7d
 
         return doc_nodes_map  # type: ignore
 
     def _get_neighbour_node(
-<<<<<<< HEAD
-        self, node: BaseNode, related_nodes: t.List[BaseNode]
-=======
         self, node: BaseNode, related_nodes: list[BaseNode], max_tokens=1000, after: bool=True,
->>>>>>> e3604c7d
     ) -> t.List[BaseNode]:
         if len(related_nodes) < 2:
             warnings.warn("No neighbors exists")
@@ -531,24 +494,6 @@
                     evolution_elimination = self._evolution_elimination(question1=seed_question,
                                                                     question2=question)
                 else:
-<<<<<<< HEAD
-                    question = self._compress_question(question=question)
-
-            is_valid_question = self._filter_question(question)
-            if is_valid_question:
-                context = self._generate_context(question, text_chunk)
-                is_conv = len(context) > 1
-                answer = self._generate_answer(question, context)
-                for i, (qstn, ctx, ans) in enumerate(
-                    zip(question.split("\n"), context, answer)
-                ):
-                    episode_done = False if is_conv and i == 0 else True
-                    samples.append(
-                        DataRow(qstn, [ctx], [ans], evolve_type, episode_done)
-                    )
-                count += 1
-                pbar.update(count)
-=======
                     evolution_elimination = None
                     
                 if is_valid_question:
@@ -573,7 +518,6 @@
 
 if __name__ == "__main__":
     from llama_index import SimpleDirectoryReader
->>>>>>> e3604c7d
 
     reader = SimpleDirectoryReader("/Users/shahules/belar/experimental/arxiv-papers/", num_files_limit=10)
     documents = reader.load_data()
