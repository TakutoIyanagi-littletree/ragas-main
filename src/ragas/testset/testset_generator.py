import typing as t
from collections import defaultdict, namedtuple
from dataclasses import dataclass

import numpy as np
import numpy.testing as npt
import pandas as pd
from langchain.chat_models import ChatOpenAI
from langchain.chat_models.base import BaseChatModel
from langchain.embeddings import OpenAIEmbeddings
from langchain.embeddings.base import Embeddings
from langchain.llms.base import BaseLLM
from langchain.prompts import ChatPromptTemplate
from llama_index.indices.query.embedding_utils import get_top_k_embeddings
from llama_index.node_parser.simple import SimpleNodeParser
from llama_index.readers.schema import Document
from llama_index.schema import BaseNode
from numpy.random import default_rng
from tqdm import tqdm

from ragas.metrics.llms import generate
from ragas.testset.prompts import (
    ANSWER_FORMULATE,
    COMPRESS_QUESTION,
    CONDITIONAL_QUESTION,
    CONTEXT_FORMULATE,
    CONVERSATION_QUESTION,
    FILTER_QUESTION,
    MULTICONTEXT_QUESTION,
    REASONING_QUESTION,
    SCORE_CONTEXT,
    SEED_QUESTION,
)

DEFAULT_TEST_DISTRIBUTION = {
    "simple": 0.5,
    "reasoning": 0.2,
    "multi_context": 0.2,
    "conditional": 0.1,
}

question_deep_map = {
    "reasoning": "_reasoning_question",
    "conditional": "_condition_question",
}

DataRow = namedtuple("DataRow", ["question", "context", "answer", "question_type"])


@dataclass
class TestDataset:
    """
    TestDataset class
    """

    test_data: t.List[DataRow]

    def to_pandas(self) -> pd.DataFrame:
        data_samples = []
        for data in self.test_data:
            is_conv = len(data.context) > 1
            question_type = data.question_type
            data = [
                {
                    "question": qstn,
                    "context": ctx,
                    "answer": ans,
                    "question_type": question_type,
                    "episode_done": True,
                }
                for qstn, ctx, ans in zip(data.question, data.context, data.answer)
            ]
            if is_conv:
                data[0].update({"episode_done": False})
            data_samples.extend(data)

        return pd.DataFrame.from_records(data_samples)


class TestsetGenerator:

    """
    Ragas Test Set Generator

    Attributes
    ----------
    generator_llm: BaseLLM | BaseChatModel
        LLM used for all the generator operations in the TestGeneration paradigm.
    critique_llm: BaseLLM | BaseChatModel
        LLM used for all the filtering and scoring operations in TestGeneration
        paradigm.
    embeddings_model: Embeddings
        Embeddings used for vectorizing nodes when required.
    chat_qa: float
        Determines the fraction of conversational questions the resulting test set.
    chunk_size: int
        The chunk size of nodes created from data.
    test_distribution : dict
        Distribution of different types of questions to be generated from given
        set of documents. Defaults to {"easy":0.1, "reasoning":0.4, "conversation":0.5}
    """

    def __init__(
        self,
        generator_llm: BaseLLM | BaseChatModel,
        critic_llm: BaseLLM | BaseChatModel,
        embeddings_model: Embeddings,
        testset_distribution: t.Optional[t.Dict[str, float]] = None,
        chat_qa: float = 0.3,
        chunk_size: int = 1024,
        seed: int = 42,
    ) -> None:
        self.generator_llm = generator_llm
        self.critic_llm = critic_llm
        self.embedding_model = embeddings_model
        testset_distribution = testset_distribution or DEFAULT_TEST_DISTRIBUTION
        npt.assert_almost_equal(
            1,
            sum(testset_distribution.values()),
            err_msg="Sum of distribution should be 1",
        )

        probs = np.cumsum(list(testset_distribution.values()))
        types = testset_distribution.keys()
        self.testset_distribution = dict(zip(types, probs))

        self.chat_qa = chat_qa
        self.chunk_size = chunk_size
        self.threshold = 7.5
        self.rng = default_rng(seed)

    @classmethod
    def from_default(
        cls,
        openai_generator_llm: str = "gpt-3.5-turbo-16k",
        openai_filter_llm: str = "gpt-4",
        chat_qa: float = 0.3,
        chunk_size: int = 1024,
    ):
        generator_llm = ChatOpenAI(model=openai_generator_llm)
        critic_llm = ChatOpenAI(model=openai_filter_llm)
        embeddings_model = OpenAIEmbeddings()  # type: ignore
        return cls(
            generator_llm=generator_llm,
            critic_llm=critic_llm,
            embeddings_model=embeddings_model,
            chat_qa=chat_qa,
            chunk_size=chunk_size,
        )

    def _get_evolve_type(self) -> str:
        """
        Decides question evolution type based on probability
        """
        prob = self.rng.uniform(0, 1)
        return next(
            (
                key
                for key in self.testset_distribution.keys()
                if prob <= self.testset_distribution[key]
            ),
            "simple",
        )

    def _filter_context(self, context: str) -> bool:
        """
        context: str
            The input context

        Checks if the context is has information worthy of framing a question
        """
        human_prompt = SCORE_CONTEXT.format(context=context)
        prompt = ChatPromptTemplate.from_messages([human_prompt])
        results = generate(prompts=[prompt], llm=self.critic_llm)
        output = results.generations[0][0].text.strip()
<<<<<<< HEAD
        index = output.lower().find("score:")
        if index != -1:
            index += len("score:")
            score = eval(output[index:])
        else:
            score = 0.0
=======
        score = eval(output)
        if not isinstance(score, float | int):
            index = output.lower().find("score:")
            if index != -1:
                index += len("score:")
                score = eval(output[index:])
            else:
                score = 0.0
>>>>>>> 0a2d244d
        return score >= self.threshold

    def _seed_question(self, context: str) -> str:
        human_prompt = SEED_QUESTION.format(context=context)
        prompt = ChatPromptTemplate.from_messages([human_prompt])
        results = generate(prompts=[prompt], llm=self.generator_llm)
        return results.generations[0][0].text.strip()

    def _filter_question(self, question: str) -> bool:
        human_prompt = FILTER_QUESTION.format(question=question)
        prompt = ChatPromptTemplate.from_messages([human_prompt])
        results = generate(prompts=[prompt], llm=self.critic_llm)
        return bool(results.generations[0][0].text.strip().endswith("Yes."))

    def _reasoning_question(self, question: str, context: str) -> str:
        return self._qc_template(REASONING_QUESTION, question, context)

    def _condition_question(self, question: str, context: str) -> str:
        return self._qc_template(CONDITIONAL_QUESTION, question, context)

    def _multicontext_question(
        self, question: str, context1: str, context2: str
    ) -> str:
        human_prompt = MULTICONTEXT_QUESTION.format(
            question=question, context1=context1, context2=context2
        )
        prompt = ChatPromptTemplate.from_messages([human_prompt])
        results = generate(prompts=[prompt], llm=self.generator_llm)
        return results.generations[0][0].text.strip()

    def _compress_question(self, question: str) -> str:
        return self._question_transformation(COMPRESS_QUESTION, question=question)

    def _conversational_question(self, question: str) -> str:
        return self._question_transformation(CONVERSATION_QUESTION, question=question)

    def _question_transformation(self, prompt, question: str) -> str:
        human_prompt = prompt.format(question=question)
        prompt = ChatPromptTemplate.from_messages([human_prompt])
        results = generate(prompts=[prompt], llm=self.generator_llm)
        return results.generations[0][0].text.strip()

    def _qc_template(self, prompt, question, context) -> str:
        human_prompt = prompt.format(question=question, context=context)
        prompt = ChatPromptTemplate.from_messages([human_prompt])
        results = generate(prompts=[prompt], llm=self.generator_llm)
        return results.generations[0][0].text.strip()

    def _generate_answer(self, question: str, context: list[str]) -> t.List[str]:
        return [
            self._qc_template(ANSWER_FORMULATE, qstn, context[i])
            for i, qstn in enumerate(question.split("\n"))
        ]

    def _generate_context(self, question: str, text_chunk: str) -> t.List[str]:
        return [
            self._qc_template(CONTEXT_FORMULATE, qstn, text_chunk)
            for qstn in question.split("\n")
        ]

    def _remove_index(self, available_indices: list, node_idx: list) -> t.List:
        for idx in node_idx:
            available_indices.remove(idx)
        return available_indices

    def _generate_doc_node_map(
        self, documenet_nodes: t.List[BaseNode]
    ) -> t.Dict[str, list]:
        doc_nodeidx = defaultdict(list)
        for idx, node in enumerate(documenet_nodes):
            doc_nodeidx[node.id_].append(idx)

        return doc_nodeidx

    def _get_neighbour_node(self, idx: int, node_indices: list) -> t.List[int]:
        return [idx - 1, idx] if idx == node_indices[-1] else [idx, idx + 1]

    def _embed_nodes(self, nodes: t.List[BaseNode]) -> t.Dict[str, t.List[float]]:
        embeddings = {}
        for node in nodes:
            embeddings[node.id_] = list(
                self.embedding_model.embed_query(node.get_content())
            )

        return embeddings

    def generate(self, documents: t.List[Document], test_size: int) -> TestDataset:
        # Convert documents into nodes
        node_parser = SimpleNodeParser.from_defaults(
            chunk_size=self.chunk_size, chunk_overlap=0, include_metadata=True
        )
        document_nodes: t.List[BaseNode] = node_parser.get_nodes_from_documents(
            documents=documents
        )

        # maximum 1 seed question per node
        if test_size > len(document_nodes):
            raise ValueError(
                """Maximum possible number of samples exceeded, 
                             reduce test_size or add more documents"""
            )

        available_indices = np.arange(0, len(document_nodes)).tolist()
        doc_nodeidx = self._generate_doc_node_map(document_nodes)
        count = 0
        samples = []

        pbar = tqdm(total=test_size)
        while count < test_size and available_indices != []:
            evolve_type = self._get_evolve_type()
            node_idx = self.rng.choice(available_indices, size=1)[0]
            available_indices = self._remove_index(available_indices, [node_idx])

            neighbor_nodes = doc_nodeidx[
                document_nodes[node_idx].node_id  # type: ignore
            ]

            # Append multiple nodes randomly to remove chunking bias
            size = self.rng.integers(1, 3)
            node_indices = (
                self._get_neighbour_node(node_idx, neighbor_nodes)
                if size > 1 and evolve_type != "multi_context"
                else [node_idx]
            )

            nodes = [document_nodes[node_idx] for node_idx in node_indices]
            text_chunk = " ".join([node.get_content() for node in nodes])
            score = self._filter_context(text_chunk)
            if not score:
                continue
            seed_question = self._seed_question(text_chunk)

            if evolve_type == "multi_context":
                # Find most similar chunk in same document
                node_embedding = self._embed_nodes([nodes[-1]])
                neighbor_nodes = self._remove_index(neighbor_nodes, node_indices)
                neighbor_emb = self._embed_nodes(
                    [document_nodes[idx][0] for idx in neighbor_nodes]
                )
                _, indices = get_top_k_embeddings(
                    list(node_embedding.values())[0],
                    list(neighbor_emb.values()),
                    similarity_cutoff=self.threshold,
                )
                if indices:
                    best_neighbor = neighbor_nodes[indices[0]]
                    question = self._multicontext_question(
                        question=seed_question,
                        context1=text_chunk,
                        context2=best_neighbor.get_content(),
                    )
                    text_chunk = "\n".join([text_chunk, best_neighbor.get_context()])
                else:
                    continue

            # for reasoning and conditional modes, evolve question with the
            # functions from question_deep_map
            else:
                evolve_fun = question_deep_map.get(evolve_type)
                question = (
                    getattr(self, evolve_fun)(seed_question, text_chunk)
                    if evolve_fun
                    else seed_question
                )

            # compress question or convert into conversational questions
            if evolve_type != "simple":
                prob = self.rng.uniform(0, 1)
                if self.chat_qa and prob <= self.chat_qa:
                    question = self._conversational_question(question=question)
                else:
                    question = self._compress_question(question=question)

            context = self._generate_context(question, text_chunk)
            answer = self._generate_answer(question, context)
            samples.append(DataRow(question.split("\n"), context, answer, evolve_type))
            count += 1
            pbar.update(count)

        return TestDataset(test_data=samples)<|MERGE_RESOLUTION|>--- conflicted
+++ resolved
@@ -173,14 +173,6 @@
         prompt = ChatPromptTemplate.from_messages([human_prompt])
         results = generate(prompts=[prompt], llm=self.critic_llm)
         output = results.generations[0][0].text.strip()
-<<<<<<< HEAD
-        index = output.lower().find("score:")
-        if index != -1:
-            index += len("score:")
-            score = eval(output[index:])
-        else:
-            score = 0.0
-=======
         score = eval(output)
         if not isinstance(score, float | int):
             index = output.lower().find("score:")
@@ -189,7 +181,6 @@
                 score = eval(output[index:])
             else:
                 score = 0.0
->>>>>>> 0a2d244d
         return score >= self.threshold
 
     def _seed_question(self, context: str) -> str:
