--- conflicted
+++ resolved
@@ -216,70 +216,4 @@
         self.long_form_answer_prompt.save(cache_dir)
         self.nli_statements_message.save(cache_dir)
 
-<<<<<<< HEAD
-=======
-    def _score_batch(
-        self: t.Self,
-        dataset: Dataset,
-        callbacks: t.Optional[Callbacks] = None,
-        callback_group_name: str = "batch",
-    ) -> list[float]:
-        """
-        returns the NLI score for each (q, c, a) pair
-        """
-
-        question, answer, contexts = (
-            dataset["question"],
-            dataset["answer"],
-            dataset["contexts"],
-        )
-        prompts = []
-
-        cb = CallbackManager.configure(inheritable_callbacks=callbacks)
-        with trace_as_chain_group(
-            callback_group_name, callback_manager=cb
-        ) as batch_group:
-            for q, a in zip(question, answer):
-                human_prompt = LONG_FORM_ANSWER_PROMPT.format(question=q, answer=a)
-                prompts.append(human_prompt)
-
-            result = self.llm.generate(prompts, callbacks=batch_group)
-
-            prompts = []
-            for context, output in zip(contexts, result.generations):
-                statements = json_loader.safe_load(output[0].text, self.llm).get(
-                    "statements", []
-                )
-                statements = statements if statements != [] else ["Nil"]
-                statements_str: str = "\n".join(
-                    [f"statement_{i+1}: {st}" for i, st in enumerate(statements)]
-                )
-                contexts_str: str = "\n".join(context)
-                human_prompt = self.nli_statements_message.format(
-                    context=contexts_str, statements=statements_str
-                )
-                prompts.append(human_prompt)
-
-            result = self.llm.generate(prompts, callbacks=batch_group)
-            outputs = result.generations
-            verdict_score_map = {"1": 1, "0": 0, "null": np.nan}
-            scores = []
-            for output in outputs:
-                output = json_loader.safe_load(output[0].text, self.llm)
-                output = output if isinstance(output, list) else [output]
-                faithful_statements = sum(
-                    verdict_score_map.get(str(dict.get("verdict", "")).lower(), np.nan)
-                    for dict in output
-                )
-                num_statements = len(output)
-                if num_statements:
-                    score = faithful_statements / num_statements
-                else:
-                    score = np.nan
-                scores.append(score)
-
-        return scores
-
->>>>>>> 14b0d294
-
 faithfulness = Faithfulness()