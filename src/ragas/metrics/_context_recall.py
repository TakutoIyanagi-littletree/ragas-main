from __future__ import annotations

import logging
import typing as t
from dataclasses import dataclass, field

import numpy as np
from langchain_core.pydantic_v1 import BaseModel, ValidationError
from langchain_core.output_parsers import PydanticOutputParser
from langchain_core.exceptions import OutputParserException

from ragas.llms.json_load import json_loader
from ragas.llms.prompt import Prompt
from ragas.llms.output_parser import get_json_format_instructions
from ragas.metrics.base import EvaluationMode, MetricWithLLM


if t.TYPE_CHECKING:
    from langchain_core.callbacks import Callbacks

    from ragas.llms.prompt import PromptValue

logger = logging.getLogger(__name__)


class ContextRecallClassificationAnswer(BaseModel):
    statement: str
    attributed: bool
    reason: str

class ContextRecallClassificationAnswers(BaseModel):
    __root__: t.List[ContextRecallClassificationAnswer]

    def dicts(self) -> t.List[t.Dict]:
        return self.dict()["__root__"]


_classification_output_instructions = get_json_format_instructions(ContextRecallClassificationAnswers)
_output_parser = PydanticOutputParser(pydantic_object=ContextRecallClassificationAnswers)


CONTEXT_RECALL_RA = Prompt(
    name="context_recall",
    instruction="""Given a context, and an answer, analyze each sentence in the answer and classify if the sentence can be attributed to the given context or not. Use only "true" or "false" as a binary classification. Output json with reason.""",
    output_format_instruction=_classification_output_instructions,
    examples=[
        {
            "question": """What can you tell me about albert Albert Einstein?""",
            "context": """Albert Einstein (14 March 1879 - 18 April 1955) was a German-born theoretical physicist, widely held to be one of the greatest and most influential scientists of all time. Best known for developing the theory of relativity, he also made important contributions to quantum mechanics, and was thus a central figure in the revolutionary reshaping of the scientific understanding of nature that modern physics accomplished in the first decades of the twentieth century. His mass-energy equivalence formula E = mc2, which arises from relativity theory, has been called 'the world's most famous equation'. He received the 1921 Nobel Prize in Physics 'for his services to theoretical physics, and especially for his discovery of the law of the photoelectric effect', a pivotal step in the development of quantum theory. His work is also known for its influence on the philosophy of science. In a 1999 poll of 130 leading physicists worldwide by the British journal Physics World, Einstein was ranked the greatest physicist of all time. His intellectual achievements and originality have made Einstein synonymous with genius.""",
            "answer": """Albert Einstein born in 14 March 1879 was  German-born theoretical physicist, widely held to be one of the greatest and most influential scientists of all time. He received the 1921 Nobel Prize in Physics for his services to theoretical physics. He published 4 papers in 1905.  Einstein moved to Switzerland in 1895""",
            "classification": ContextRecallClassificationAnswers.parse_obj([
                {
                    "statement": "Albert Einstein, born on 14 March 1879, was a German-born theoretical physicist, widely held to be one of the greatest and most influential scientists of all time.",
                    "reason": "The date of birth of Einstein is mentioned clearly in the context.",
                    "attributed": True,
                },
                {
                    "statement": "He received the 1921 Nobel Prize in Physics for his services to theoretical physics.",
                    "reason": "The exact sentence is present in the given context.",
                    "attributed": True,
                },
                {
                    "statement": "He published 4 papers in 1905.",
                    "statement": "He published 4 papers in 1905.",
                    "reason": "There is no mention about papers he wrote in the given context.",
                    "attributed": False,
                },
                {
                    "statement": "Einstein moved to Switzerland in 1895.",
                    "reason": "There is no supporting evidence for this in the given context.",
                    "attributed": False,
                },
            ]).dicts(),
        },
        {
            "question": """who won 2020 icc world cup?""",
            "context": """The 2022 ICC Men's T20 World Cup, held from October 16 to November 13, 2022, in Australia, was the eighth edition of the tournament. Originally scheduled for 2020, it was postponed due to the COVID-19 pandemic. England emerged victorious, defeating Pakistan by five wickets in the final to clinch their second ICC Men's T20 World Cup title.""",
            "answer": """England""",
<<<<<<< HEAD
            "classification": ContextRecallClassificationAnswers.parse_obj([
                {
                    "statement": "England won the 2022 ICC Men's T20 World Cup.",
                    "reason": "From context it is clear that England defeated Pakistan to win the World Cup.",
                    "attributed": True,
                },
            ]).dicts(),
=======
            "classification": [
                {
                    "statement_1": "England won the 2022 ICC Men's T20 World Cup.",
                    "reason": "From context it is clear that England defeated Pakistan to win the World Cup.",
                    "Attributed": "1",
                }
            ],
>>>>>>> 962d40d1
        },
        {
            "question": """What is the primary fuel for the Sun?""",
            "context": """NULL""",
            "answer": """Hydrogen""",
<<<<<<< HEAD
            "classification": ContextRecallClassificationAnswers.parse_obj([
                {
                    "statement": "The Sun's primary fuel is hydrogen.",
                    "reason": "The context contains no information",
                    "attributed": False,
                },
            ]).dicts(),
=======
            "classification": [
                {
                    "statement_1": "The Sun's primary fuel is hydrogen.",
                    "reason": "The context contains no information",
                    "Attributed": "0",
                }
            ],
>>>>>>> 962d40d1
        },
    ],
    input_keys=["question", "context", "answer"],
    output_key="classification",
    output_type="json",
)


@dataclass
class ContextRecall(MetricWithLLM):

    """
    Estimates context recall by estimating TP and FN using annotated answer and
    retrieved context.

    Attributes
    ----------
    name : str
    """

    name: str = "context_recall"  # type: ignore
    evaluation_mode: EvaluationMode = EvaluationMode.qcg  # type: ignore
    context_recall_prompt: Prompt = field(default_factory=lambda: CONTEXT_RECALL_RA)
    use_langchain_parser: bool = False

    def _create_context_recall_prompt(self, row: t.Dict) -> PromptValue:
        qstn, ctx, gt = row["question"], row["contexts"], row["ground_truth"]
        ctx = "\n".join(ctx) if isinstance(ctx, list) else ctx

        return self.context_recall_prompt.format(question=qstn, context=ctx, answer=gt)

    def _compute_score(self, response: t.Any) -> float:
        response = [
            1 if item.attributed else 0
            for item in response.__root__
        ]
        denom = len(response)
        numerator = sum(response)
        score = numerator / denom if denom > 0 else np.nan

        if np.isnan(score):
            logger.warning(
                "The LLM did not return a valid classification."
            )

        return score

    async def _ascore(self, row: t.Dict, callbacks: Callbacks, is_async: bool) -> float:
        assert self.llm is not None, "set LLM before use"

        result = await self.llm.generate(
            self._create_context_recall_prompt(row), callbacks=callbacks, is_async=is_async
<<<<<<< HEAD
=======
        )
        response = await json_loader.safe_load(
            result.generations[0][0].text, self.llm, is_async=is_async
>>>>>>> 962d40d1
        )
        result_text = result.generations[0][0].text

        try:

            if self.use_langchain_parser:
                answers = _output_parser.parse(result_text)
                # TODO: real error handling and retry?
                # https://python.langchain.com/docs/modules/model_io/output_parsers/types/retry
            else:
                response = await json_loader.safe_load(
                    result_text, self.llm, is_async=is_async
                )
                if isinstance(response, dict) and "classification" in response:
                    response = response["classification"]
                answers = ContextRecallClassificationAnswers.parse_obj(response)

        except (OutputParserException, ValidationError) as err:
            print(f"Could not parse LLM response: {result_text}")
            print(f"Error: {err}")
            return np.nan

        return self._compute_score(answers)

    def adapt(self, language: str, cache_dir: str | None = None) -> None:
        assert self.llm is not None, "set LLM before use"

        logger.info(f"Adapting Context Recall to {language}")
        self.context_recall_prompt = self.context_recall_prompt.adapt(
            language, self.llm, cache_dir
        )

    def save(self, cache_dir: str | None = None) -> None:
        self.context_recall_prompt.save(cache_dir)


context_recall = ContextRecall()<|MERGE_RESOLUTION|>--- conflicted
+++ resolved
@@ -76,7 +76,6 @@
             "question": """who won 2020 icc world cup?""",
             "context": """The 2022 ICC Men's T20 World Cup, held from October 16 to November 13, 2022, in Australia, was the eighth edition of the tournament. Originally scheduled for 2020, it was postponed due to the COVID-19 pandemic. England emerged victorious, defeating Pakistan by five wickets in the final to clinch their second ICC Men's T20 World Cup title.""",
             "answer": """England""",
-<<<<<<< HEAD
             "classification": ContextRecallClassificationAnswers.parse_obj([
                 {
                     "statement": "England won the 2022 ICC Men's T20 World Cup.",
@@ -84,21 +83,11 @@
                     "attributed": True,
                 },
             ]).dicts(),
-=======
-            "classification": [
-                {
-                    "statement_1": "England won the 2022 ICC Men's T20 World Cup.",
-                    "reason": "From context it is clear that England defeated Pakistan to win the World Cup.",
-                    "Attributed": "1",
-                }
-            ],
->>>>>>> 962d40d1
         },
         {
             "question": """What is the primary fuel for the Sun?""",
             "context": """NULL""",
             "answer": """Hydrogen""",
-<<<<<<< HEAD
             "classification": ContextRecallClassificationAnswers.parse_obj([
                 {
                     "statement": "The Sun's primary fuel is hydrogen.",
@@ -106,15 +95,6 @@
                     "attributed": False,
                 },
             ]).dicts(),
-=======
-            "classification": [
-                {
-                    "statement_1": "The Sun's primary fuel is hydrogen.",
-                    "reason": "The context contains no information",
-                    "Attributed": "0",
-                }
-            ],
->>>>>>> 962d40d1
         },
     ],
     input_keys=["question", "context", "answer"],
@@ -167,12 +147,7 @@
 
         result = await self.llm.generate(
             self._create_context_recall_prompt(row), callbacks=callbacks, is_async=is_async
-<<<<<<< HEAD
-=======
-        )
-        response = await json_loader.safe_load(
-            result.generations[0][0].text, self.llm, is_async=is_async
->>>>>>> 962d40d1
+            self._create_context_recall_prompt(row), callbacks=callbacks, is_async=is_async
         )
         result_text = result.generations[0][0].text
 
