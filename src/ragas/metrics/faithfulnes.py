--- conflicted
+++ resolved
@@ -3,15 +3,14 @@
 import typing as t
 from dataclasses import dataclass
 
-<<<<<<< HEAD
-from datasets import Dataset
-=======
->>>>>>> a877b0c7
 from langchain.callbacks.manager import CallbackManager, trace_as_chain_group
 from langchain.prompts import ChatPromptTemplate, HumanMessagePromptTemplate
 
 from ragas.metrics.base import EvaluationMode, MetricWithLLM
 from ragas.metrics.llms import generate
+
+if t.TYPE_CHECKING:
+    from datasets import Dataset
 
 #################
 # NLI Score
@@ -69,28 +68,10 @@
     def init_model(self: t.Self):
         pass
 
-<<<<<<< HEAD
     def _score_batch(
         self: t.Self,
         ds: Dataset,
         callbacks: t.Optional[CallbackManager] = None,
-=======
-    def score(self: t.Self, dataset: Dataset) -> Dataset:
-        assert self.llm is not None, "LLM not initialized"
-
-        scores = []
-        with trace_as_chain_group(f"ragas_{self.name}") as score_group:
-            for batch in tqdm(self.get_batches(len(dataset))):
-                score = self._score_batch(dataset.select(batch), callbacks=score_group)
-                scores.extend(score)
-
-        return dataset.add_column(self.name, scores)  # type: ignore
-
-    def _score_batch(
-        self: t.Self,
-        ds: Dataset,
-        callbacks: CallbackManager,
->>>>>>> a877b0c7
         callback_group_name: str = "batch",
     ) -> list[float]:
         """
@@ -129,21 +110,12 @@
             outputs = result.generations
 
             scores = []
-<<<<<<< HEAD
-            for i, output in enumerate(outputs):
-                output = output[0].text.lower().strip()
-                if output.find("final answer:") != -1:
-                    output = output[
-                        output.find("final answer:") + len("final answer:") :
-                    ]
-=======
             final_answer = "Final verdict for each statement in order:"
             final_answer = final_answer.lower()
             for i, output in enumerate(outputs):
                 output = output[0].text.lower().strip()
                 if output.find(final_answer) != -1:
                     output = output[output.find(final_answer) + len(final_answer) :]
->>>>>>> a877b0c7
                     score = sum(
                         0 if "yes" in answer else 1
                         for answer in output.strip().split(".")
@@ -151,11 +123,7 @@
                     )
                     score = score / len(list_statements[i])
                 else:
-<<<<<<< HEAD
-                    score = max(0, output.count("so answer is no")) / len(
-=======
                     score = max(0, output.count("verdict: no")) / len(
->>>>>>> a877b0c7
                         list_statements[i]
                     )
 
