from __future__ import annotations

import typing as t
from dataclasses import dataclass

<<<<<<< HEAD
from datasets import Dataset
=======
from langchain.callbacks.manager import CallbackManager, trace_as_chain_group
>>>>>>> 0c8a564a
from langchain.prompts import ChatPromptTemplate, HumanMessagePromptTemplate

from ragas.metrics.base import EvaluationMode, MetricWithLLM
from ragas.metrics.llms import generate

#################
# NLI Score
#################
LONG_FORM_ANSWER_PROMPT = HumanMessagePromptTemplate.from_template(
    """\
Given a question and answer, create one or more statements from answer.
question: Who was  Albert Einstein and what is he best known for?
answer: He was a German-born theoretical physicist, widely acknowledged to be one of the greatest and most influential physicists of all time. He was best known for developing the theory of relativity, he also made important contributions to the development of the theory of quantum mechanics.
statements:\nAlbert Einstein was born in Germany.\nAlbert Einstein was best known for his theory of relativity.
question: Cadmium Chloride is slightly soluble in this chemical, it is also called what?
answer: alochol
statements:\nCadmium Chloride is slightly soluble in alcohol.
question: Were Shahul and Jithin of the same nationality?
answer: They were from different countries.
statements:\nShahul and Jithin were from different countries.
question:{question}
answer: {answer}
statements:\n"""  # noqa: E501
)


NLI_STATEMENTS_MESSAGE = HumanMessagePromptTemplate.from_template(
    """
Prompt: Natural language inference
Consider the following context:
Context:
John is a student at XYZ University. He is pursuing a degree in Computer Science. He is enrolled in several courses this semester, including Data Structures, Algorithms, and Database Management. John is a diligent student and spends a significant amount of time studying and completing assignments. He often stays late in the library to work on his projects.
Now, read the following statements and determine whether they are supported by the information present in the context. Provide a brief explanation for each statement. Also provide a Final Answer (Yes/No) at the end. 
statements:\n1. John is majoring in Biology.\n2. John is taking a course on Artificial Intelligence.\n3. John is a dedicated student.\n4. John has a part-time job.\n5. John is interested in computer programming.\n
Answer:
1. John is majoring in Biology.
Explanation: John's major is explicitly mentioned as Computer Science. There is no information suggesting he is majoring in Biology. So answer is No.
2. John is taking a course on Artificial Intelligence.
Explanation: The context mentions the courses John is currently enrolled in, and Artificial Intelligence is not mentioned. Therefore, it cannot be deduced that John is taking a course on AI.So answer is No.
3. John is a dedicated student.
Explanation: The prompt states that he spends a significant amount of time studying and completing assignments. Additionally, it mentions that he often stays late in the library to work on his projects, which implies dedication.So answer is Yes.
4. John has a part-time job.
Explanation: There is no information given in the context about John having a part-time job. Therefore, it cannot be deduced that John has a part-time job. So answer is No.
5. John is interested in computer programming.
Explanation: The context states that John is pursuing a degree in Computer Science, which implies an interest in computer programming.So answer is Yes.
Final answer: No. No. Yes. No. Yes.
context:\n{context}
statements:\n{statements}
Now, read the following statements and determine whether they are supported by the information present in the context. Provide a brief explanation for each statement. Also provide a Final Answer (Yes/No) at the end. 
Answer:
"""  # noqa: E501
)


@dataclass
class Faithfulness(MetricWithLLM):
    name: str = "faithfulness"
    evaluation_mode: EvaluationMode = EvaluationMode.qac
    batch_size: int = 15

    def init_model(self: t.Self):
        pass

<<<<<<< HEAD
    def _score_batch(self: t.Self, ds: Dataset) -> list:
=======
    def score(self: t.Self, dataset: Dataset) -> Dataset:
        assert self.llm is not None, "LLM not initialized"

        scores = []
        with trace_as_chain_group(f"ragas_{self.name}") as score_group:
            for batch in tqdm(self.get_batches(len(dataset))):
                score = self._score_batch(dataset.select(batch), callbacks=score_group)
                scores.extend(score)

        return dataset.add_column(self.name, scores)  # type: ignore

    def _score_batch(
        self: t.Self,
        ds: Dataset,
        callbacks: CallbackManager,
        callback_group_name: str = "batch",
    ) -> list[float]:
>>>>>>> 0c8a564a
        """
        returns the NLI score for each (q, c, a) pair
        """

        question, answer, contexts = ds["question"], ds["answer"], ds["contexts"]
        prompts = []

        with trace_as_chain_group(
            callback_group_name, callback_manager=callbacks
        ) as batch_group:
            for q, a in zip(question, answer):
                human_prompt = LONG_FORM_ANSWER_PROMPT.format(question=q, answer=a)
                prompts.append(ChatPromptTemplate.from_messages([human_prompt]))

            result = generate(prompts, self.llm, callbacks=batch_group)
            list_statements: list[list[str]] = []
            for output in result.generations:
                # use only the first generation for each prompt
                statements = output[0].text.split("\n")
                list_statements.append(statements)

            prompts = []
            for context, statements in zip(contexts, list_statements):
                statements_str: str = "\n".join(
                    [f"{i+1}.{st}" for i, st in enumerate(statements)]
                )
                contexts_str: str = "\n".join(context)
                human_prompt = NLI_STATEMENTS_MESSAGE.format(
                    context=contexts_str, statements=statements_str
                )
<<<<<<< HEAD

            scores.append(1 - score)
=======
                prompts.append(ChatPromptTemplate.from_messages([human_prompt]))

            result = generate(prompts, self.llm, callbacks=batch_group)
            outputs = result.generations

            scores = []
            for i, output in enumerate(outputs):
                output = output[0].text.lower().strip()
                if output.find("final answer:") != -1:
                    output = output[
                        output.find("final answer:") + len("final answer:") :
                    ]
                    score = sum(
                        0 if "yes" in answer else 1
                        for answer in output.strip().split(".")
                        if answer != ""
                    )
                    score = score / len(list_statements[i])
                else:
                    score = max(0, output.count("so answer is no")) / len(
                        list_statements[i]
                    )

                scores.append(1 - score)
>>>>>>> 0c8a564a

        return scores


faithfulness = Faithfulness()<|MERGE_RESOLUTION|>--- conflicted
+++ resolved
@@ -3,11 +3,8 @@
 import typing as t
 from dataclasses import dataclass
 
-<<<<<<< HEAD
 from datasets import Dataset
-=======
 from langchain.callbacks.manager import CallbackManager, trace_as_chain_group
->>>>>>> 0c8a564a
 from langchain.prompts import ChatPromptTemplate, HumanMessagePromptTemplate
 
 from ragas.metrics.base import EvaluationMode, MetricWithLLM
@@ -71,27 +68,12 @@
     def init_model(self: t.Self):
         pass
 
-<<<<<<< HEAD
-    def _score_batch(self: t.Self, ds: Dataset) -> list:
-=======
-    def score(self: t.Self, dataset: Dataset) -> Dataset:
-        assert self.llm is not None, "LLM not initialized"
-
-        scores = []
-        with trace_as_chain_group(f"ragas_{self.name}") as score_group:
-            for batch in tqdm(self.get_batches(len(dataset))):
-                score = self._score_batch(dataset.select(batch), callbacks=score_group)
-                scores.extend(score)
-
-        return dataset.add_column(self.name, scores)  # type: ignore
-
     def _score_batch(
         self: t.Self,
         ds: Dataset,
         callbacks: CallbackManager,
         callback_group_name: str = "batch",
     ) -> list[float]:
->>>>>>> 0c8a564a
         """
         returns the NLI score for each (q, c, a) pair
         """
@@ -122,10 +104,6 @@
                 human_prompt = NLI_STATEMENTS_MESSAGE.format(
                     context=contexts_str, statements=statements_str
                 )
-<<<<<<< HEAD
-
-            scores.append(1 - score)
-=======
                 prompts.append(ChatPromptTemplate.from_messages([human_prompt]))
 
             result = generate(prompts, self.llm, callbacks=batch_group)
@@ -150,7 +128,6 @@
                     )
 
                 scores.append(1 - score)
->>>>>>> 0c8a564a
 
         return scores
 
