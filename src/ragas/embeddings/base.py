from __future__ import annotations

import os
import typing as t
from dataclasses import field
from typing import List

import numpy as np
from langchain.embeddings import AzureOpenAIEmbeddings as BaseAzureOpenAIEmbeddings
from langchain.embeddings import OpenAIEmbeddings as BaseOpenAIEmbeddings
from langchain.schema.embeddings import Embeddings
from pydantic.dataclasses import dataclass

from ragas.exceptions import AzureOpenAIKeyNotFound, OpenAIKeyNotFound
from ragas.utils import NO_KEY

DEFAULT_MODEL_NAME = "BAAI/bge-small-en-v1.5"


class RagasEmbeddings(Embeddings):
    def validate_api_key(self):
        """
        Validates that the api key is set for the Embeddings
        """
        pass


class OpenAIEmbeddings(BaseOpenAIEmbeddings, RagasEmbeddings):
    api_key: str = NO_KEY

    def __init__(self, api_key: str = NO_KEY):
        # api key
        key_from_env = os.getenv("OPENAI_API_KEY", NO_KEY)
        if key_from_env != NO_KEY:
            openai_api_key = key_from_env
        else:
            openai_api_key = api_key
        super(BaseOpenAIEmbeddings, self).__init__(openai_api_key=openai_api_key)
        self.api_key = openai_api_key

    def validate_api_key(self):
        if self.openai_api_key == NO_KEY:
            raise OpenAIKeyNotFound


class AzureOpenAIEmbeddings(BaseAzureOpenAIEmbeddings, RagasEmbeddings):
    azure_endpoint: t.Optional[str] = None
    deployment: t.Optional[str] = None
    api_version: t.Optional[str] = None
    api_key: str = NO_KEY

    def __init__(
        self,
        api_version: t.Optional[str] = None,
        azure_endpoint: t.Optional[str] = None,
        deployment: t.Optional[str] = None,
        api_key: str = NO_KEY,
    ):
        # api key
        key_from_env = os.getenv("AZURE_OPENAI_API_KEY", NO_KEY)
        if key_from_env != NO_KEY:
            openai_api_key = key_from_env
        else:
            openai_api_key = api_key

        super(BaseAzureOpenAIEmbeddings, self).__init__(
<<<<<<< HEAD
            azure_endpoint=azure_endpoint,
=======
            azure_endpoint=azure_endpoint,  # type: ignore (pydantic bug I think)
>>>>>>> 28020193
            deployment=deployment,
            api_version=api_version,
            api_key=openai_api_key,
        )
        self.api_key = openai_api_key

    def validate_api_key(self):
        if self.openai_api_key == NO_KEY:
            raise AzureOpenAIKeyNotFound


@dataclass
class HuggingfaceEmbeddings(RagasEmbeddings):
    model_name: str = DEFAULT_MODEL_NAME
    """Model name to use."""
    cache_folder: t.Optional[str] = None
    """Path to store models. 
    Can be also set by SENTENCE_TRANSFORMERS_HOME environment variable."""
    model_kwargs: t.Dict[str, t.Any] = field(default_factory=dict)
    """Keyword arguments to pass to the model."""
    encode_kwargs: t.Dict[str, t.Any] = field(default_factory=dict)

    def __post_init__(self):
        try:
            import sentence_transformers
            from transformers import AutoConfig
            from transformers.models.auto.modeling_auto import (
                MODEL_FOR_SEQUENCE_CLASSIFICATION_MAPPING_NAMES,
            )
        except ImportError as exc:
            raise ImportError(
                "Could not import sentence_transformers python package. "
                "Please install it with `pip install sentence-transformers`."
            ) from exc
        config = AutoConfig.from_pretrained(self.model_name)
        self.is_cross_encoder = bool(
            np.intersect1d(
                list(MODEL_FOR_SEQUENCE_CLASSIFICATION_MAPPING_NAMES.values()),
                config.architectures,
            )
        )

        if self.is_cross_encoder:
            self.model = sentence_transformers.CrossEncoder(
                self.model_name, **self.model_kwargs
            )
        else:
            self.model = sentence_transformers.SentenceTransformer(
                self.model_name, cache_folder=self.cache_folder, **self.model_kwargs
            )

        # ensure outputs are tensors
        if "convert_to_tensor" not in self.encode_kwargs:
            self.encode_kwargs["convert_to_tensor"] = True

    def embed_query(self, text: str) -> List[float]:
        return self.embed_documents([text])[0]

    def embed_documents(self, texts: List[str]) -> List[List[float]]:
        from sentence_transformers.SentenceTransformer import SentenceTransformer
        from torch import Tensor

        assert isinstance(
            self.model, SentenceTransformer
        ), "Model is not of the type Bi-encoder"
        embeddings = self.model.encode(
            texts, normalize_embeddings=True, **self.encode_kwargs
        )

        assert isinstance(embeddings, Tensor)
        return embeddings.tolist()

    def predict(self, texts: List[List[str]]) -> List[List[float]]:
        from sentence_transformers.cross_encoder import CrossEncoder
        from torch import Tensor

        assert isinstance(
            self.model, CrossEncoder
        ), "Model is not of the type CrossEncoder"

        predictions = self.model.predict(texts, **self.encode_kwargs)

        assert isinstance(predictions, Tensor)
        return predictions.tolist()


def embedding_factory() -> RagasEmbeddings:
<<<<<<< HEAD
    oai_key = os.getenv("OPENAI_API_KEY", "no-key")
    openai_embeddings = OpenAIEmbeddings(api_key=oai_key)
=======
    openai_embeddings = OpenAIEmbeddings()
>>>>>>> 28020193
    return openai_embeddings<|MERGE_RESOLUTION|>--- conflicted
+++ resolved
@@ -64,11 +64,7 @@
             openai_api_key = api_key
 
         super(BaseAzureOpenAIEmbeddings, self).__init__(
-<<<<<<< HEAD
-            azure_endpoint=azure_endpoint,
-=======
             azure_endpoint=azure_endpoint,  # type: ignore (pydantic bug I think)
->>>>>>> 28020193
             deployment=deployment,
             api_version=api_version,
             api_key=openai_api_key,
@@ -156,10 +152,5 @@
 
 
 def embedding_factory() -> RagasEmbeddings:
-<<<<<<< HEAD
-    oai_key = os.getenv("OPENAI_API_KEY", "no-key")
-    openai_embeddings = OpenAIEmbeddings(api_key=oai_key)
-=======
     openai_embeddings = OpenAIEmbeddings()
->>>>>>> 28020193
     return openai_embeddings